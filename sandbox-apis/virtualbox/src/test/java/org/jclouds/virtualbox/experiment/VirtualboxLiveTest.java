/**
 * Licensed to jclouds, Inc. (jclouds) under one or more
 * contributor license agreements.  See the NOTICE file
 * distributed with this work for additional information
 * regarding copyright ownership.  jclouds licenses this file
 * to you under the Apache License, Version 2.0 (the
 * "License"); you may not use this file except in compliance
 * with the License.  You may obtain a copy of the License at
 *
 *   http://www.apache.org/licenses/LICENSE-2.0
 *
 * Unless required by applicable law or agreed to in writing,
 * software distributed under the License is distributed on an
 * "AS IS" BASIS, WITHOUT WARRANTIES OR CONDITIONS OF ANY
 * KIND, either express or implied.  See the License for the
 * specific language governing permissions and limitations
 * under the License.
 */
package org.jclouds.virtualbox.experiment;

import static com.google.common.base.Preconditions.checkNotNull;
import static org.jclouds.compute.options.RunScriptOptions.Builder.runAsRoot;
import static org.jclouds.compute.options.RunScriptOptions.Builder.wrapInInitScript;
import static org.testng.Assert.assertEquals;

import java.io.BufferedReader;
import java.io.File;
import java.io.FileNotFoundException;
import java.io.IOException;
import java.io.InputStreamReader;
import java.net.MalformedURLException;
import java.net.URI;
import java.rmi.RemoteException;
import java.text.CharacterIterator;
import java.text.StringCharacterIterator;
import java.util.ArrayList;
import java.util.List;
import java.util.Properties;
import java.util.concurrent.TimeUnit;

import org.jclouds.compute.ComputeServiceContext;
import org.jclouds.compute.ComputeServiceContextFactory;
import org.jclouds.compute.domain.ExecResponse;
import org.jclouds.compute.domain.OsFamily;
import org.jclouds.compute.options.RunScriptOptions;
import org.jclouds.domain.Credentials;
import org.jclouds.encryption.bouncycastle.config.BouncyCastleCryptoModule;
import org.jclouds.logging.Logger;
import org.jclouds.logging.slf4j.config.SLF4JLoggingModule;
import org.jclouds.net.IPSocket;
import org.jclouds.predicates.InetSocketAddressConnect;
import org.jclouds.predicates.RetryablePredicate;
import org.jclouds.ssh.SshClient;
import org.jclouds.sshj.config.SshjSshClientModule;
import org.testng.annotations.AfterMethod;
import org.testng.annotations.BeforeGroups;
import org.testng.annotations.BeforeMethod;
import org.testng.annotations.Test;
import org.virtualbox_4_1.CloneMode;
import org.virtualbox_4_1.CloneOptions;
import org.virtualbox_4_1.IMachine;
import org.virtualbox_4_1.IProgress;
import org.virtualbox_4_1.ISession;
import org.virtualbox_4_1.LockType;
import org.virtualbox_4_1.MachineState;
import org.virtualbox_4_1.NetworkAdapterType;
import org.virtualbox_4_1.NetworkAttachmentType;
import org.virtualbox_4_1.SessionState;
import org.virtualbox_4_1.VirtualBoxManager;

import com.google.common.base.Predicate;
import com.google.common.base.Splitter;
import com.google.common.collect.ImmutableSet;
import com.google.common.collect.Iterables;
import com.google.inject.Injector;
import com.google.inject.Module;

@Test(groups = "live", testName = "virtualbox.VirtualboxLiveTest")
public class VirtualboxLiveTest {

	protected String provider = "virtualbox";
	protected String identity;
	protected String credential;
	protected URI endpoint;
	protected String apiversion;
	protected String vmName;

	VirtualBoxManager manager = VirtualBoxManager.createInstance("");

	protected Injector injector;
	protected Predicate<IPSocket> socketTester;
	protected SshClient.Factory sshFactory;

	protected String osUsername;
	protected String osPassword;
	protected String controller;
	protected String diskFormat;

	protected String settingsFile; 
	protected String osTypeId; 
	protected String vmId; 
	protected boolean forceOverwrite;
	protected String workingDir;
	protected String clonedDiskPath;
	protected String format = "vdi";
	protected int numberOfVirtualMachine;
	protected String originalDisk;
	private String clonedDisk;
	private ComputeServiceContext context; 

	private String hostId = "host";
	private String guestId = "guest";
	private String majorVersion;
	private String minorVersion;
	private String apiVersion;
	private String adminNodeName;
	private String snapshotDescription;
	private String originalDiskPath;

	protected Logger logger() {
		return context.utils().loggerFactory().getLogger("jclouds.compute");
	}

	protected void setupCredentials() {
		identity = System.getProperty("test." + provider + ".identity",
				"administrator");
		credential = System.getProperty("test." + provider + ".credential",
				"12345");
		endpoint = URI.create(System.getProperty("test." + provider
				+ ".endpoint", "http://localhost:18083/"));
		apiVersion = System.getProperty("test." + provider + ".apiversion",
				"4.1.2r73507");
		majorVersion = Iterables.get(Splitter.on('r').split(apiVersion), 0);
		minorVersion = Iterables.get(Splitter.on('r').split(apiVersion), 1);
	}

	protected void setupConfigurationProperties() {
		// VBOX
		settingsFile = null; 
		osTypeId = System.getProperty("test." + provider + ".osTypeId", "");
		vmId = System.getProperty("test." + provider + ".vmId", null); 
		forceOverwrite = true;
		// OS specific information
		adminNodeName = System.getProperty("test." + provider + ".adminnodename", "jclouds-virtualbox-kickstart-admin");
		vmName = checkNotNull(System.getProperty("test." + provider + ".vmname", "jclouds-virtualbox-node"));
		osUsername = System.getProperty("test." + provider + ".osusername", "toor");
		osPassword = System.getProperty("test." + provider + ".ospassword", "password");
		controller = System.getProperty("test." + provider + ".controller", "IDE Controller");
		diskFormat = System.getProperty("test." + provider + ".diskformat", "");

		workingDir = System.getProperty("user.home")
				+ File.separator
				+ System.getProperty("test." + provider + ".workingDir",
						"jclouds-virtualbox-test");

		originalDisk = System.getProperty("test." + provider + ".originalDisk", "admin.vdi");
		originalDiskPath = workingDir + File.separator + originalDisk;

		clonedDisk = System.getProperty("test." + provider + ".clonedDisk", "clone.vdi");
		clonedDiskPath = workingDir + File.separator + clonedDisk;
		numberOfVirtualMachine = Integer.parseInt(checkNotNull(System.getProperty("test." + provider
				+ ".numberOfVirtualMachine", "1")));
	}

	@BeforeGroups(groups = "live")
	protected void setupClient() throws Exception {
		context = TestUtils.computeServiceForLocalhost();
		socketTester = new RetryablePredicate<IPSocket>(
				new InetSocketAddressConnect(), 130, 10, TimeUnit.SECONDS);
		setupCredentials();
		setupConfigurationProperties();
		if (!new InetSocketAddressConnect().apply(new IPSocket(endpoint.getHost(), endpoint.getPort())))
			startupVboxWebServer();
	}


	@BeforeMethod
	protected void setupManager() throws RemoteException, MalformedURLException {
		manager.connect(endpoint.toASCIIString(), identity, credential);
	}

	@AfterMethod
	protected void disconnectAndClenaupManager() throws RemoteException, MalformedURLException {
		manager.disconnect();
		manager.cleanup();
	}

	@Test
	public void testStartAndValidateVirtualMachines() throws InterruptedException {
		for (int i = 1; i < numberOfVirtualMachine + 1; i++) {
			createVirtualMachine(i);
		}
	}		

	private void createVirtualMachine(int i) throws InterruptedException {
		String instanceName = vmName + "_" + i;
		IMachine adminNode = manager.getVBox().findMachine(adminNodeName);
		
		IMachine clonedVM = manager.getVBox().createMachine(settingsFile, instanceName, osTypeId, vmId, forceOverwrite);
		List<CloneOptions> options = new ArrayList<CloneOptions>();
		options.add(CloneOptions.Link);
		IProgress progress = adminNode.getCurrentSnapshot().getMachine().cloneTo(clonedVM,CloneMode.MachineState , options);
		
		if(progress.getCompleted())
			logger().debug("clone done");

		manager.getVBox().registerMachine(clonedVM);
		
		ISession session = manager.getSessionObject();
		clonedVM.lockMachine(session, LockType.Write);
		IMachine mutable = session.getMachine();
		// network
		String hostInterface = null;
		String command = "vboxmanage list bridgedifs";
		try {
			Process child = Runtime.getRuntime().exec(command);
			BufferedReader bufferedReader = new BufferedReader(new InputStreamReader(child.getInputStream()));
			String line = "";
			boolean found = false;

			while ((line = bufferedReader.readLine()) != null && !found) {
				System.out.println("line: " + line);
				if (line.split(":")[0].contains("Name")) {
					hostInterface = line.substring(line.indexOf(":") +1);
				}
				if (line.split(":")[0].contains("Status") && line.split(":")[1].contains("Up")) {
					System.out.println("bridge: " + hostInterface.trim());
					found = true;
				}
			}
		} catch (IOException e) {
			// TODO Auto-generated catch block
			e.printStackTrace();
		}

		mutable.getNetworkAdapter(new Long(0)).setAttachmentType(NetworkAttachmentType.Bridged);
		mutable.getNetworkAdapter(new Long(0)).setAdapterType(NetworkAdapterType.Am79C973);
		mutable.getNetworkAdapter(new Long(0)).setMACAddress("0800279DA478");
<<<<<<< HEAD
		mutable.getNetworkAdapter(new Long(0)).setBridgedInterface("virbr0");
=======
		mutable.getNetworkAdapter(new Long(0)).setBridgedInterface(hostInterface.trim());
>>>>>>> 328529b1
		mutable.getNetworkAdapter(new Long(0)).setEnabled(true);
		mutable.saveSettings();
		session.unlockMachine();

		System.out.println("\nLaunching VM named " + clonedVM.getName() + " ...");
		launchVMProcess(clonedVM, manager.getSessionObject());
		
		clonedVM = manager.getVBox().findMachine(instanceName);
		String macAddressOfClonedVM = clonedVM.getNetworkAdapter(new Long(0)).getMACAddress();
		System.out.println(macAddressOfClonedVM);
		int offset = 0, step = 2;
		for (int j = 1; j <= 5; j++) {
			macAddressOfClonedVM = new StringBuffer(macAddressOfClonedVM).insert(j * step + offset, ":").toString().toLowerCase();
			offset++;
		}

		
		String simplifiedMacAddressOfClonedVM = macAddressOfClonedVM;
		
<<<<<<< HEAD
		/*
=======
		if(isOSX(hostId)) {
>>>>>>> 328529b1
		if(simplifiedMacAddressOfClonedVM.contains("00"))
			simplifiedMacAddressOfClonedVM = new StringBuffer(simplifiedMacAddressOfClonedVM).delete(simplifiedMacAddressOfClonedVM.indexOf("00"), simplifiedMacAddressOfClonedVM.indexOf("00") + 1).toString();
		
		if(simplifiedMacAddressOfClonedVM.contains("0")) 
			if(simplifiedMacAddressOfClonedVM.indexOf("0") + 1 != ':' && simplifiedMacAddressOfClonedVM.indexOf("0") - 1 != ':')
			simplifiedMacAddressOfClonedVM = new StringBuffer(simplifiedMacAddressOfClonedVM).delete(simplifiedMacAddressOfClonedVM.indexOf("0"), simplifiedMacAddressOfClonedVM.indexOf("0") + 1).toString();
<<<<<<< HEAD
		*/
		runScriptOnNode(hostId, "for i in $(seq 1 254) ; do ping -c 1 -t 1 192.168.122.$i & done", runAsRoot(false).wrapInInitScript(false));
=======
		}
		runScriptOnNode(hostId, "for i in $(seq 1 254) ; do ping -c 1 -t 1 192.168.1.$i & done", runAsRoot(false).wrapInInitScript(false));
>>>>>>> 328529b1

		String arpLine = runScriptOnNode(hostId, "arp -an | grep " + simplifiedMacAddressOfClonedVM, runAsRoot(false).wrapInInitScript(false)).getOutput();
		String ipAddress = arpLine.substring(arpLine.indexOf("(") + 1, arpLine.indexOf(")"));
		System.out.println("IP address " + ipAddress);

		/*
		while (ipAddress == null || ipAddress.equals("")) {
			try {
				ipAddress = clonedVM.getGuestPropertyValue("/VirtualBox/GuestInfo/Net/0/V4/IP");
				Thread.sleep(1000);
			} catch (InterruptedException e) {
				e.printStackTrace();
			}
		}
		*/		
<<<<<<< HEAD
		//TODO
		IPSocket socket = new IPSocket(ipAddress, 22);
		checkSSH(socket);
=======
>>>>>>> 328529b1

		runScriptOnNode(guestId, "echo ciao");
		
	}

	private void launchVMProcess(IMachine machine, ISession session) {
		IProgress prog = machine.launchVMProcess(session, "gui", "");
		prog.waitForCompletion(-1);
		session.unlockMachine();
	}

	protected void checkSSH(IPSocket socket) {
		socketTester.apply(socket);
		SshClient client = sshFactory.create(socket, new Credentials(osUsername, osPassword));
		try {
			client.connect();
			ExecResponse exec = client.exec("touch /tmp/hello_" + System.currentTimeMillis());
			exec = client.exec("echo hello");
			System.out.println(exec);
			assertEquals(exec.getOutput().trim(), "hello");
		} finally {
			if (client != null)
				client.disconnect();
		}
	}

	@Test(dependsOnMethods = "testStartAndValidateVirtualMachines")
	public void testStopVirtualMachines() {
		for (int i = 1; i < numberOfVirtualMachine + 1; i++) {
			String instanceName = vmName + "_" + i;
			IMachine machine = manager.getVBox().findMachine(instanceName);

			try {
				ISession machineSession = manager.openMachineSession(machine);
				IProgress progress = machineSession.getConsole().powerDown();
				progress.waitForCompletion(-1);
				machineSession.unlockMachine();

				while (!machine.getSessionState().equals(SessionState.Unlocked)) {
					try {
						System.out.println("waiting for unlocking session - session state: " + machine.getSessionState());
						Thread.sleep(1000);
					} catch (InterruptedException e) {
						e.printStackTrace();
					}
				}
				assertEquals(machine.getState(), MachineState.PoweredOff);
			} catch (Exception e) {
				e.printStackTrace();
			}
		}
	}


	protected ExecResponse runScriptOnNode(String nodeId, String command,
			RunScriptOptions options) {
		ExecResponse toReturn = context.getComputeService().runScriptOnNode(
				nodeId, command, options);
		assert toReturn.getExitCode() == 0 : toReturn;
		return toReturn;
	}

	protected ExecResponse runScriptOnNode(String nodeId, String command) {
		return runScriptOnNode(nodeId, command, wrapInInitScript(false));
	}

	protected boolean isOSX(String id) {
		return context.getComputeService().getNodeMetadata(hostId)
				.getOperatingSystem().getDescription().equals("Mac OS X");
	}

	void startupVboxWebServer() {
		logger().debug("disabling password access");
		runScriptOnNode(hostId, "VBoxManage setproperty websrvauthlibrary null", runAsRoot(false).wrapInInitScript(false));
		logger().debug("starting vboxwebsrv");
		String vboxwebsrv = "vboxwebsrv -t 10000 -v -b";
		if (isOSX(hostId))
			vboxwebsrv = "cd /Applications/VirtualBox.app/Contents/MacOS/ && "
					+ vboxwebsrv;

		runScriptOnNode(
				hostId,
				vboxwebsrv,
				runAsRoot(false).wrapInInitScript(false)
				.blockOnPort(endpoint.getPort(), 10)
				.blockOnComplete(false)
				.nameTask("vboxwebsrv"));
	}
}<|MERGE_RESOLUTION|>--- conflicted
+++ resolved
@@ -236,11 +236,7 @@
 		mutable.getNetworkAdapter(new Long(0)).setAttachmentType(NetworkAttachmentType.Bridged);
 		mutable.getNetworkAdapter(new Long(0)).setAdapterType(NetworkAdapterType.Am79C973);
 		mutable.getNetworkAdapter(new Long(0)).setMACAddress("0800279DA478");
-<<<<<<< HEAD
-		mutable.getNetworkAdapter(new Long(0)).setBridgedInterface("virbr0");
-=======
 		mutable.getNetworkAdapter(new Long(0)).setBridgedInterface(hostInterface.trim());
->>>>>>> 328529b1
 		mutable.getNetworkAdapter(new Long(0)).setEnabled(true);
 		mutable.saveSettings();
 		session.unlockMachine();
@@ -260,24 +256,15 @@
 		
 		String simplifiedMacAddressOfClonedVM = macAddressOfClonedVM;
 		
-<<<<<<< HEAD
-		/*
-=======
 		if(isOSX(hostId)) {
->>>>>>> 328529b1
 		if(simplifiedMacAddressOfClonedVM.contains("00"))
 			simplifiedMacAddressOfClonedVM = new StringBuffer(simplifiedMacAddressOfClonedVM).delete(simplifiedMacAddressOfClonedVM.indexOf("00"), simplifiedMacAddressOfClonedVM.indexOf("00") + 1).toString();
 		
 		if(simplifiedMacAddressOfClonedVM.contains("0")) 
 			if(simplifiedMacAddressOfClonedVM.indexOf("0") + 1 != ':' && simplifiedMacAddressOfClonedVM.indexOf("0") - 1 != ':')
 			simplifiedMacAddressOfClonedVM = new StringBuffer(simplifiedMacAddressOfClonedVM).delete(simplifiedMacAddressOfClonedVM.indexOf("0"), simplifiedMacAddressOfClonedVM.indexOf("0") + 1).toString();
-<<<<<<< HEAD
-		*/
-		runScriptOnNode(hostId, "for i in $(seq 1 254) ; do ping -c 1 -t 1 192.168.122.$i & done", runAsRoot(false).wrapInInitScript(false));
-=======
 		}
 		runScriptOnNode(hostId, "for i in $(seq 1 254) ; do ping -c 1 -t 1 192.168.1.$i & done", runAsRoot(false).wrapInInitScript(false));
->>>>>>> 328529b1
 
 		String arpLine = runScriptOnNode(hostId, "arp -an | grep " + simplifiedMacAddressOfClonedVM, runAsRoot(false).wrapInInitScript(false)).getOutput();
 		String ipAddress = arpLine.substring(arpLine.indexOf("(") + 1, arpLine.indexOf(")"));
@@ -293,12 +280,6 @@
 			}
 		}
 		*/		
-<<<<<<< HEAD
-		//TODO
-		IPSocket socket = new IPSocket(ipAddress, 22);
-		checkSSH(socket);
-=======
->>>>>>> 328529b1
 
 		runScriptOnNode(guestId, "echo ciao");
 		
