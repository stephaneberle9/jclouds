<<<<<<< HEAD
/**
 *
 * Copyright (C) 2011 Cloud Conscious, LLC. <info@cloudconscious.com>
 *
 * ====================================================================
 * Licensed under the Apache License, Version 2.0 (the "License");
 * you may not use this file except in compliance with the License.
 * You may obtain a copy of the License at
 *
 * http://www.apache.org/licenses/LICENSE-2.0
 *
 * Unless required by applicable law or agreed to in writing, software
 * distributed under the License is distributed on an "AS IS" BASIS,
 * WITHOUT WARRANTIES OR CONDITIONS OF ANY KIND, either express or implied.
 * See the License for the specific language governing permissions and
 * limitations under the License.
 * ====================================================================
 */
package org.jclouds.ssh.jsch;

import static com.google.common.base.Preconditions.checkArgument;
import static com.google.common.base.Preconditions.checkNotNull;
import static com.google.common.base.Preconditions.checkState;
import static com.google.common.base.Predicates.instanceOf;
import static com.google.common.base.Predicates.or;
import static com.google.common.base.Throwables.getCausalChain;
import static com.google.common.base.Throwables.getRootCause;
import static com.google.common.collect.Iterables.any;

import java.io.IOException;
import java.io.InputStream;
import java.net.ConnectException;
import java.util.Arrays;

import javax.annotation.PostConstruct;
import javax.annotation.PreDestroy;
import javax.annotation.Resource;
import javax.inject.Named;

import org.apache.commons.io.input.ProxyInputStream;
import org.apache.commons.io.output.ByteArrayOutputStream;
import org.jclouds.compute.domain.ExecResponse;
import org.jclouds.http.handlers.BackoffLimitedRetryHandler;
import org.jclouds.io.Payload;
import org.jclouds.io.Payloads;
import org.jclouds.logging.Logger;
import org.jclouds.net.IPSocket;
import org.jclouds.ssh.SshClient;
import org.jclouds.ssh.SshException;
import org.jclouds.util.Strings2;

import com.google.common.annotations.VisibleForTesting;
import com.google.common.base.Predicate;
import com.google.common.base.Splitter;
import com.google.common.collect.Iterables;
import com.google.common.io.Closeables;
import com.google.inject.Inject;
import com.jcraft.jsch.ChannelExec;
import com.jcraft.jsch.ChannelSftp;
import com.jcraft.jsch.JSch;
import com.jcraft.jsch.JSchException;
import com.jcraft.jsch.Session;
import com.jcraft.jsch.SftpException;

/**
 * This class needs refactoring. It is not thread safe.
 * 
 * @author Adrian Cole
 */
public class JschSshClient implements SshClient {

   private final class CloseFtpChannelOnCloseInputStream extends ProxyInputStream {

      private final ChannelSftp sftp;

      private CloseFtpChannelOnCloseInputStream(InputStream proxy, ChannelSftp sftp) {
         super(proxy);
         this.sftp = sftp;
      }

      @Override
      public void close() throws IOException {
         super.close();
         if (sftp != null)
            sftp.disconnect();
      }
   }

   private final String host;
   private final int port;
   private final String username;
   private final String password;

   @Inject(optional = true)
   @Named("jclouds.ssh.max_retries")
   @VisibleForTesting
   int sshRetries = 5;

   @Inject(optional = true)
   @Named("jclouds.ssh.retryable_messages")
   @VisibleForTesting
   String retryableMessages = "invalid data,End of IO Stream Read,Connection reset,connection is closed by foreign host,socket is not established";

   @Inject(optional = true)
   @Named("jclouds.ssh.retry_predicate")
   private Predicate<Throwable> retryPredicate = or(instanceOf(ConnectException.class), instanceOf(IOException.class));

   @Resource
   @Named("jclouds.ssh")
   protected Logger logger = Logger.NULL;

   private Session session;
   private final byte[] privateKey;
   final byte[] emptyPassPhrase = new byte[0];
   private final int timeout;
   private final BackoffLimitedRetryHandler backoffLimitedRetryHandler;

   public JschSshClient(BackoffLimitedRetryHandler backoffLimitedRetryHandler, IPSocket socket, int timeout,
            String username, String password, byte[] privateKey) {
      this.host = checkNotNull(socket, "socket").getAddress();
      checkArgument(socket.getPort() > 0, "ssh port must be greater then zero" + socket.getPort());
      checkArgument(password != null || privateKey != null, "you must specify a password or a key");
      this.port = socket.getPort();
      this.username = checkNotNull(username, "username");
      this.backoffLimitedRetryHandler = checkNotNull(backoffLimitedRetryHandler, "backoffLimitedRetryHandler");
      this.timeout = timeout;
      this.password = password;
      this.privateKey = privateKey;
   }

   public Payload get(String path) {
      checkNotNull(path, "path");

      ChannelSftp sftp = getSftp();
      try {
         return Payloads.newInputStreamPayload(new CloseFtpChannelOnCloseInputStream(sftp.get(path), sftp));
      } catch (SftpException e) {
         throw new SshException(String.format("%s@%s:%d: Error getting path: %s", username, host, port, path), e);
      }
   }

   @Override
   public void put(String path, Payload contents) {
      checkNotNull(path, "path");
      checkNotNull(contents, "contents");
      ChannelSftp sftp = getSftp();
      try {
         sftp.put(contents.getInput(), path);
      } catch (SftpException e) {
         throw new SshException(String.format("%s@%s:%d: Error putting path: %s", username, host, port, path), e);
      } finally {
         Closeables.closeQuietly(contents);
      }
   }

   @Override
   public void put(String path, String contents) {
      put(path, Payloads.newStringPayload(checkNotNull(contents, "contents")));
   }

   private ChannelSftp getSftp() {
      checkConnected();
      logger.debug("%s@%s:%d: Opening sftp Channel.", username, host, port);
      ChannelSftp sftp = null;
      try {
         sftp = (ChannelSftp) session.openChannel("sftp");
         sftp.connect();
      } catch (JSchException e) {
         throw new SshException(String.format("%s@%s:%d: Error connecting to sftp.", username, host, port), e);
      }
      return sftp;
   }

   private void checkConnected() {
      checkState(session != null && session.isConnected(), String.format("%s@%s:%d: SFTP not connected!", username,
               host, port));
   }

   @PostConstruct
   public void connect() {
      disconnect();
      Exception e = null;
      RETRY_LOOP: for (int i = 0; i < sshRetries; i++) {
         try {
            newSession();
            e = null;
            break RETRY_LOOP;
         } catch (Exception from) {
            e = from;
            disconnect();

            if (i == sshRetries)
               throw propagate(from);

            if (shouldRetry(from)) {
               backoffForAttempt(i + 1, String.format("%s@%s:%d: connection error: %s", username, host, port, from
                        .getMessage()));
               continue;
            }

            throw propagate(from);
         }
      }
      if (e != null)
         throw propagate(e);
   }

   @VisibleForTesting
   boolean shouldRetry(Exception from) {
      final String rootMessage = getRootCause(from).getMessage();
      return any(getCausalChain(from), retryPredicate)
               || Iterables.any(Splitter.on(",").split(retryableMessages), new Predicate<String>() {

                  @Override
                  public boolean apply(String input) {
                     return rootMessage.indexOf(input) != -1;
                  }

               });
   }

   private void backoffForAttempt(int retryAttempt, String message) {
      backoffLimitedRetryHandler.imposeBackoffExponentialDelay(200L, 2, retryAttempt, sshRetries, message);
   }

   private void newSession() throws JSchException {
      JSch jsch = new JSch();
      session = null;
      try {
         session = jsch.getSession(username, host, port);
         if (timeout != 0)
            session.setTimeout(timeout);
         logger.debug("%s@%s:%d: Session created.", username, host, port);
         if (password != null) {
            session.setPassword(password);
         } else {
            // jsch wipes out your private key
            jsch.addIdentity(username, Arrays.copyOf(privateKey, privateKey.length), null, emptyPassPhrase);
         }
      } catch (JSchException e) {
         throw new SshException(String.format("%s@%s:%d: Error creating session.", username, host, port), e);
      }
      java.util.Properties config = new java.util.Properties();
      config.put("StrictHostKeyChecking", "no");
      session.setConfig(config);
      session.connect();
      logger.debug("%s@%s:%d: Session connected.", username, host, port);
   }

   private SshException propagate(Exception e) {
      throw new SshException(String.format("%s@%s:%d: Error connecting to session.", username, host, port), e);
   }

   @PreDestroy
   public void disconnect() {
      if (session != null && session.isConnected()) {
         session.disconnect();
         session = null;
      }
   }

   public ExecResponse exec(String command) {
      checkConnected();

      ChannelExec executor = null;
      ByteArrayOutputStream error = null;

      int j = 0;
      do {
         try {
            executor = (ChannelExec) session.openChannel("exec");
         } catch (JSchException e) {
            // unrecoverable fail because ssh session closed
            throw new SshException(String.format("%s@%s:%d: Error connecting to exec.", username, host, port), e);
         }

         error = new ByteArrayOutputStream();
         executor.setPty(true);
         executor.setCommand(command);
         executor.setErrStream(error);

         try {
             executor.connect();
         } catch (JSchException e) {
             // performing a retry if connect has thrown an exception
             executor.disconnect();
             backoffForAttempt(++j, String.format("%s@%s:%d: Failed to connect ChannelExec", username, host, port));
         }
      } while (j < this.sshRetries && !executor.isConnected());

      if (!executor.isConnected())
         throw new SshException(String.format("%s@%s:%d: Failed to connect ChannelExec executing %s",
                  username, host, port, command));

      try {
         String outputString = Strings2.toStringAndClose(executor.getInputStream());
         String errorString = error.toString();
         int errorStatus = executor.getExitStatus();
         int i = 0;
         while ((errorStatus = executor.getExitStatus()) == -1 && i < this.sshRetries)
            backoffForAttempt(++i, String.format("%s@%s:%d: bad status: -1", username, host, port));
         if (errorStatus == -1)
            throw new SshException(String.format("%s@%s:%d: received exit status %d executing %s", username, host,
                     port, executor.getExitStatus(), command));
         return new ExecResponse(outputString, errorString, errorStatus);
      } catch (Exception e) {
         throw new SshException(String
                  .format("%s@%s:%d: Error executing command: %s", username, host, port, command), e);
      }
      finally {
         executor.disconnect();
      }
   }

   @Override
   public String getHostAddress() {
      return this.host;
   }

   @Override
   public String getUsername() {
      return this.username;
   }

=======
/**
 *
 * Copyright (C) 2011 Cloud Conscious, LLC. <info@cloudconscious.com>
 *
 * ====================================================================
 * Licensed under the Apache License, Version 2.0 (the "License");
 * you may not use this file except in compliance with the License.
 * You may obtain a copy of the License at
 *
 * http://www.apache.org/licenses/LICENSE-2.0
 *
 * Unless required by applicable law or agreed to in writing, software
 * distributed under the License is distributed on an "AS IS" BASIS,
 * WITHOUT WARRANTIES OR CONDITIONS OF ANY KIND, either express or implied.
 * See the License for the specific language governing permissions and
 * limitations under the License.
 * ====================================================================
 */
package org.jclouds.ssh.jsch;

import static com.google.common.base.Preconditions.checkArgument;
import static com.google.common.base.Preconditions.checkNotNull;
import static com.google.common.base.Preconditions.checkState;
import static com.google.common.base.Predicates.instanceOf;
import static com.google.common.base.Predicates.or;
import static com.google.common.base.Throwables.getCausalChain;
import static com.google.common.base.Throwables.getRootCause;
import static com.google.common.collect.Iterables.any;

import java.io.IOException;
import java.io.InputStream;
import java.net.ConnectException;
import java.util.Arrays;

import javax.annotation.PostConstruct;
import javax.annotation.PreDestroy;
import javax.annotation.Resource;
import javax.inject.Named;

import org.apache.commons.io.input.ProxyInputStream;
import org.apache.commons.io.output.ByteArrayOutputStream;
import org.jclouds.compute.domain.ExecResponse;
import org.jclouds.http.handlers.BackoffLimitedRetryHandler;
import org.jclouds.io.Payload;
import org.jclouds.io.Payloads;
import org.jclouds.logging.Logger;
import org.jclouds.net.IPSocket;
import org.jclouds.ssh.SshClient;
import org.jclouds.ssh.SshException;
import org.jclouds.util.Strings2;

import com.google.common.annotations.VisibleForTesting;
import com.google.common.base.Predicate;
import com.google.common.base.Splitter;
import com.google.common.collect.Iterables;
import com.google.common.io.Closeables;
import com.google.inject.Inject;
import com.jcraft.jsch.ChannelExec;
import com.jcraft.jsch.ChannelSftp;
import com.jcraft.jsch.JSch;
import com.jcraft.jsch.Session;

/**
 * This class needs refactoring. It is not thread safe.
 * 
 * @author Adrian Cole
 */
public class JschSshClient implements SshClient {

   private final class CloseFtpChannelOnCloseInputStream extends ProxyInputStream {

      private final ChannelSftp sftp;

      private CloseFtpChannelOnCloseInputStream(InputStream proxy, ChannelSftp sftp) {
         super(proxy);
         this.sftp = sftp;
      }

      @Override
      public void close() throws IOException {
         super.close();
         if (sftp != null)
            sftp.disconnect();
      }
   }

   private final String host;
   private final int port;
   private final String username;
   private final String password;

   @Inject(optional = true)
   @Named("jclouds.ssh.max_retries")
   @VisibleForTesting
   int sshRetries = 5;

   @Inject(optional = true)
   @Named("jclouds.ssh.retryable_messages")
   @VisibleForTesting
   String retryableMessages = "failed to send channel request,channel is not opened,invalid data,End of IO Stream Read,Connection reset,connection is closed by foreign host,socket is not established";

   @Inject(optional = true)
   @Named("jclouds.ssh.retry_predicate")
   private Predicate<Throwable> retryPredicate = or(instanceOf(ConnectException.class), instanceOf(IOException.class));

   @Resource
   @Named("jclouds.ssh")
   protected Logger logger = Logger.NULL;

   private Session session;
   private final byte[] privateKey;
   final byte[] emptyPassPhrase = new byte[0];
   private final int timeout;
   private final BackoffLimitedRetryHandler backoffLimitedRetryHandler;

   public JschSshClient(BackoffLimitedRetryHandler backoffLimitedRetryHandler, IPSocket socket, int timeout,
            String username, String password, byte[] privateKey) {
      this.host = checkNotNull(socket, "socket").getAddress();
      checkArgument(socket.getPort() > 0, "ssh port must be greater then zero" + socket.getPort());
      checkArgument(password != null || privateKey != null, "you must specify a password or a key");
      this.port = socket.getPort();
      this.username = checkNotNull(username, "username");
      this.backoffLimitedRetryHandler = checkNotNull(backoffLimitedRetryHandler, "backoffLimitedRetryHandler");
      this.timeout = timeout;
      this.password = password;
      this.privateKey = privateKey;
   }

   @Override
   public void put(String path, String contents) {
      put(path, Payloads.newStringPayload(checkNotNull(contents, "contents")));
   }

   private void checkConnected() {
      checkState(session != null && session.isConnected(), String.format("(%s) Session not connected!", toString()));
   }

   public static interface Connection<T> {
      void clear();

      T create() throws Exception;
   }

   Connection<Session> sessionConnection = new Connection<Session>() {

      @Override
      public void clear() {
         if (session != null && session.isConnected()) {
            session.disconnect();
            session = null;
         }
      }

      @Override
      public Session create() throws Exception {
         JSch jsch = new JSch();
         session = jsch.getSession(username, host, port);
         if (timeout != 0)
            session.setTimeout(timeout);
         if (password != null) {
            session.setPassword(password);
         } else {
            // jsch wipes out your private key
            jsch.addIdentity(username, Arrays.copyOf(privateKey, privateKey.length), null, emptyPassPhrase);
         }
         java.util.Properties config = new java.util.Properties();
         config.put("StrictHostKeyChecking", "no");
         session.setConfig(config);
         session.connect();
         return session;
      }

      @Override
      public String toString() {
         return String.format("Session(%s)", JschSshClient.this.toString());
      }
   };

   protected <T, C extends Connection<T>> T acquire(C connection) {
      connection.clear();
      Exception e = null;
      String errorMessage = String.format("(%s) error acquiring %s", toString(), connection);
      for (int i = 0; i < sshRetries; i++) {
         try {
            logger.debug(">> (%s) acquiring %s", toString(), connection);
            T returnVal = connection.create();
            logger.debug("<< (%s) acquired %s", toString(), returnVal);
            return returnVal;
         } catch (Exception from) {
            e = from;
            connection.clear();

            if (i == sshRetries)
               throw propagate(from, errorMessage);

            if (shouldRetry(from)) {
               logger.warn("<< " + errorMessage + ": " + from.getMessage());
               backoffForAttempt(i + 1, errorMessage + ": " + from.getMessage());
               continue;
            }
            throw propagate(from, errorMessage);
         }
      }
      if (e != null)
         throw propagate(e, errorMessage);
      return null;
   }

   @PostConstruct
   public void connect() {
      acquire(sessionConnection);
   }

   Connection<ChannelSftp> sftpConnection = new Connection<ChannelSftp>() {

      private ChannelSftp sftp;

      @Override
      public void clear() {
         if (sftp != null)
            sftp.disconnect();
      }

      @Override
      public ChannelSftp create() throws Exception {
         checkConnected();
         sftp = (ChannelSftp) session.openChannel("sftp");
         sftp.connect();
         return sftp;
      }

      @Override
      public String toString() {
         return "ChannelSftp(" + JschSshClient.this.toString() + ")";
      }
   };

   class GetConnection implements Connection<Payload> {
      private final String path;
      private ChannelSftp sftp;

      GetConnection(String path) {
         this.path = checkNotNull(path, "path");
      }

      @Override
      public void clear() {
         if (sftp != null)
            sftp.disconnect();
      }

      @Override
      public Payload create() throws Exception {
         sftp = acquire(sftpConnection);
         return Payloads.newInputStreamPayload(new CloseFtpChannelOnCloseInputStream(sftp.get(path), sftp));
      }

      @Override
      public String toString() {
         return "Payload(" + JschSshClient.this.toString() + ")[" + path + "]";
      }
   };

   public Payload get(String path) {
      return acquire(new GetConnection(path));
   }

   class PutConnection implements Connection<Void> {
      private final String path;
      private final Payload contents;
      private ChannelSftp sftp;

      PutConnection(String path, Payload contents) {
         this.path = checkNotNull(path, "path");
         this.contents = checkNotNull(contents, "contents");
      }

      @Override
      public void clear() {
         if (sftp != null)
            sftp.disconnect();
      }

      @Override
      public Void create() throws Exception {
         sftp = acquire(sftpConnection);
         try {
            sftp.put(contents.getInput(), path);
         } finally {
            Closeables.closeQuietly(contents);
            clear();
         }
         return null;
      }

      @Override
      public String toString() {
         return "Put(" + JschSshClient.this.toString() + ")[" + path + "]";
      }
   };

   @Override
   public void put(String path, Payload contents) {
      acquire(new PutConnection(path, contents));
   }

   @VisibleForTesting
   boolean shouldRetry(Exception from) {
      final String rootMessage = getRootCause(from).getMessage();
      return any(getCausalChain(from), retryPredicate)
               || Iterables.any(Splitter.on(",").split(retryableMessages), new Predicate<String>() {

                  @Override
                  public boolean apply(String input) {
                     return rootMessage.indexOf(input) != -1;
                  }

               });
   }

   private void backoffForAttempt(int retryAttempt, String message) {
      backoffLimitedRetryHandler.imposeBackoffExponentialDelay(200L, 2, retryAttempt, sshRetries, message);
   }

   private SshException propagate(Exception e, String message) {
      message += ": " + e.getMessage();
      logger.error(e, "<< " + message);
      throw new SshException(message, e);
   }

   @Override
   public String toString() {
      return String.format("%s@%s:%d", username, host, port);
   }

   @PreDestroy
   public void disconnect() {
      sessionConnection.clear();
   }

   Connection<ChannelExec> execConnection = new Connection<ChannelExec>() {

      private ChannelExec executor = null;

      @Override
      public void clear() {
         if (executor != null)
            executor.disconnect();
      }

      @Override
      public ChannelExec create() throws Exception {
         checkConnected();
         executor = (ChannelExec) session.openChannel("exec");
         executor.setPty(true);
         return executor;
      }

      @Override
      public String toString() {
         return "ChannelExec(" + JschSshClient.this.toString() + ")";
      }

   };

   class ExecConnection implements Connection<ExecResponse> {
      private final String command;
      private ChannelExec executor;

      ExecConnection(String command) {
         this.command = checkNotNull(command, "command");
      }

      @Override
      public void clear() {
         if (executor != null)
            executor.disconnect();
      }

      @Override
      public ExecResponse create() throws Exception {
         executor = acquire(execConnection);
         executor.setCommand(command);
         ByteArrayOutputStream error = new ByteArrayOutputStream();
         executor.setErrStream(error);
         try {
            executor.connect();
            String outputString = Strings2.toStringAndClose(executor.getInputStream());
            String errorString = error.toString();
            int errorStatus = executor.getExitStatus();
            int i = 0;
            String message = String.format("bad status -1 %s", toString());
            while ((errorStatus = executor.getExitStatus()) == -1 && i < JschSshClient.this.sshRetries) {
               logger.warn("<< " + message);
               backoffForAttempt(++i, message);
            }
            if (errorStatus == -1)
               throw new SshException(message);
            return new ExecResponse(outputString, errorString, errorStatus);
         } finally {
            if (executor != null)
               executor.disconnect();
         }
      }

      @Override
      public String toString() {
         return "ExecResponse(" + JschSshClient.this.toString() + ")[" + command + "]";
      }

   };

   public ExecResponse exec(String command) {
      return acquire(new ExecConnection(command));
   }

   @Override
   public String getHostAddress() {
      return this.host;
   }

   @Override
   public String getUsername() {
      return this.username;
   }

>>>>>>> 6d187ed9
}<|MERGE_RESOLUTION|>--- conflicted
+++ resolved
@@ -1,329 +1,3 @@
-<<<<<<< HEAD
-/**
- *
- * Copyright (C) 2011 Cloud Conscious, LLC. <info@cloudconscious.com>
- *
- * ====================================================================
- * Licensed under the Apache License, Version 2.0 (the "License");
- * you may not use this file except in compliance with the License.
- * You may obtain a copy of the License at
- *
- * http://www.apache.org/licenses/LICENSE-2.0
- *
- * Unless required by applicable law or agreed to in writing, software
- * distributed under the License is distributed on an "AS IS" BASIS,
- * WITHOUT WARRANTIES OR CONDITIONS OF ANY KIND, either express or implied.
- * See the License for the specific language governing permissions and
- * limitations under the License.
- * ====================================================================
- */
-package org.jclouds.ssh.jsch;
-
-import static com.google.common.base.Preconditions.checkArgument;
-import static com.google.common.base.Preconditions.checkNotNull;
-import static com.google.common.base.Preconditions.checkState;
-import static com.google.common.base.Predicates.instanceOf;
-import static com.google.common.base.Predicates.or;
-import static com.google.common.base.Throwables.getCausalChain;
-import static com.google.common.base.Throwables.getRootCause;
-import static com.google.common.collect.Iterables.any;
-
-import java.io.IOException;
-import java.io.InputStream;
-import java.net.ConnectException;
-import java.util.Arrays;
-
-import javax.annotation.PostConstruct;
-import javax.annotation.PreDestroy;
-import javax.annotation.Resource;
-import javax.inject.Named;
-
-import org.apache.commons.io.input.ProxyInputStream;
-import org.apache.commons.io.output.ByteArrayOutputStream;
-import org.jclouds.compute.domain.ExecResponse;
-import org.jclouds.http.handlers.BackoffLimitedRetryHandler;
-import org.jclouds.io.Payload;
-import org.jclouds.io.Payloads;
-import org.jclouds.logging.Logger;
-import org.jclouds.net.IPSocket;
-import org.jclouds.ssh.SshClient;
-import org.jclouds.ssh.SshException;
-import org.jclouds.util.Strings2;
-
-import com.google.common.annotations.VisibleForTesting;
-import com.google.common.base.Predicate;
-import com.google.common.base.Splitter;
-import com.google.common.collect.Iterables;
-import com.google.common.io.Closeables;
-import com.google.inject.Inject;
-import com.jcraft.jsch.ChannelExec;
-import com.jcraft.jsch.ChannelSftp;
-import com.jcraft.jsch.JSch;
-import com.jcraft.jsch.JSchException;
-import com.jcraft.jsch.Session;
-import com.jcraft.jsch.SftpException;
-
-/**
- * This class needs refactoring. It is not thread safe.
- * 
- * @author Adrian Cole
- */
-public class JschSshClient implements SshClient {
-
-   private final class CloseFtpChannelOnCloseInputStream extends ProxyInputStream {
-
-      private final ChannelSftp sftp;
-
-      private CloseFtpChannelOnCloseInputStream(InputStream proxy, ChannelSftp sftp) {
-         super(proxy);
-         this.sftp = sftp;
-      }
-
-      @Override
-      public void close() throws IOException {
-         super.close();
-         if (sftp != null)
-            sftp.disconnect();
-      }
-   }
-
-   private final String host;
-   private final int port;
-   private final String username;
-   private final String password;
-
-   @Inject(optional = true)
-   @Named("jclouds.ssh.max_retries")
-   @VisibleForTesting
-   int sshRetries = 5;
-
-   @Inject(optional = true)
-   @Named("jclouds.ssh.retryable_messages")
-   @VisibleForTesting
-   String retryableMessages = "invalid data,End of IO Stream Read,Connection reset,connection is closed by foreign host,socket is not established";
-
-   @Inject(optional = true)
-   @Named("jclouds.ssh.retry_predicate")
-   private Predicate<Throwable> retryPredicate = or(instanceOf(ConnectException.class), instanceOf(IOException.class));
-
-   @Resource
-   @Named("jclouds.ssh")
-   protected Logger logger = Logger.NULL;
-
-   private Session session;
-   private final byte[] privateKey;
-   final byte[] emptyPassPhrase = new byte[0];
-   private final int timeout;
-   private final BackoffLimitedRetryHandler backoffLimitedRetryHandler;
-
-   public JschSshClient(BackoffLimitedRetryHandler backoffLimitedRetryHandler, IPSocket socket, int timeout,
-            String username, String password, byte[] privateKey) {
-      this.host = checkNotNull(socket, "socket").getAddress();
-      checkArgument(socket.getPort() > 0, "ssh port must be greater then zero" + socket.getPort());
-      checkArgument(password != null || privateKey != null, "you must specify a password or a key");
-      this.port = socket.getPort();
-      this.username = checkNotNull(username, "username");
-      this.backoffLimitedRetryHandler = checkNotNull(backoffLimitedRetryHandler, "backoffLimitedRetryHandler");
-      this.timeout = timeout;
-      this.password = password;
-      this.privateKey = privateKey;
-   }
-
-   public Payload get(String path) {
-      checkNotNull(path, "path");
-
-      ChannelSftp sftp = getSftp();
-      try {
-         return Payloads.newInputStreamPayload(new CloseFtpChannelOnCloseInputStream(sftp.get(path), sftp));
-      } catch (SftpException e) {
-         throw new SshException(String.format("%s@%s:%d: Error getting path: %s", username, host, port, path), e);
-      }
-   }
-
-   @Override
-   public void put(String path, Payload contents) {
-      checkNotNull(path, "path");
-      checkNotNull(contents, "contents");
-      ChannelSftp sftp = getSftp();
-      try {
-         sftp.put(contents.getInput(), path);
-      } catch (SftpException e) {
-         throw new SshException(String.format("%s@%s:%d: Error putting path: %s", username, host, port, path), e);
-      } finally {
-         Closeables.closeQuietly(contents);
-      }
-   }
-
-   @Override
-   public void put(String path, String contents) {
-      put(path, Payloads.newStringPayload(checkNotNull(contents, "contents")));
-   }
-
-   private ChannelSftp getSftp() {
-      checkConnected();
-      logger.debug("%s@%s:%d: Opening sftp Channel.", username, host, port);
-      ChannelSftp sftp = null;
-      try {
-         sftp = (ChannelSftp) session.openChannel("sftp");
-         sftp.connect();
-      } catch (JSchException e) {
-         throw new SshException(String.format("%s@%s:%d: Error connecting to sftp.", username, host, port), e);
-      }
-      return sftp;
-   }
-
-   private void checkConnected() {
-      checkState(session != null && session.isConnected(), String.format("%s@%s:%d: SFTP not connected!", username,
-               host, port));
-   }
-
-   @PostConstruct
-   public void connect() {
-      disconnect();
-      Exception e = null;
-      RETRY_LOOP: for (int i = 0; i < sshRetries; i++) {
-         try {
-            newSession();
-            e = null;
-            break RETRY_LOOP;
-         } catch (Exception from) {
-            e = from;
-            disconnect();
-
-            if (i == sshRetries)
-               throw propagate(from);
-
-            if (shouldRetry(from)) {
-               backoffForAttempt(i + 1, String.format("%s@%s:%d: connection error: %s", username, host, port, from
-                        .getMessage()));
-               continue;
-            }
-
-            throw propagate(from);
-         }
-      }
-      if (e != null)
-         throw propagate(e);
-   }
-
-   @VisibleForTesting
-   boolean shouldRetry(Exception from) {
-      final String rootMessage = getRootCause(from).getMessage();
-      return any(getCausalChain(from), retryPredicate)
-               || Iterables.any(Splitter.on(",").split(retryableMessages), new Predicate<String>() {
-
-                  @Override
-                  public boolean apply(String input) {
-                     return rootMessage.indexOf(input) != -1;
-                  }
-
-               });
-   }
-
-   private void backoffForAttempt(int retryAttempt, String message) {
-      backoffLimitedRetryHandler.imposeBackoffExponentialDelay(200L, 2, retryAttempt, sshRetries, message);
-   }
-
-   private void newSession() throws JSchException {
-      JSch jsch = new JSch();
-      session = null;
-      try {
-         session = jsch.getSession(username, host, port);
-         if (timeout != 0)
-            session.setTimeout(timeout);
-         logger.debug("%s@%s:%d: Session created.", username, host, port);
-         if (password != null) {
-            session.setPassword(password);
-         } else {
-            // jsch wipes out your private key
-            jsch.addIdentity(username, Arrays.copyOf(privateKey, privateKey.length), null, emptyPassPhrase);
-         }
-      } catch (JSchException e) {
-         throw new SshException(String.format("%s@%s:%d: Error creating session.", username, host, port), e);
-      }
-      java.util.Properties config = new java.util.Properties();
-      config.put("StrictHostKeyChecking", "no");
-      session.setConfig(config);
-      session.connect();
-      logger.debug("%s@%s:%d: Session connected.", username, host, port);
-   }
-
-   private SshException propagate(Exception e) {
-      throw new SshException(String.format("%s@%s:%d: Error connecting to session.", username, host, port), e);
-   }
-
-   @PreDestroy
-   public void disconnect() {
-      if (session != null && session.isConnected()) {
-         session.disconnect();
-         session = null;
-      }
-   }
-
-   public ExecResponse exec(String command) {
-      checkConnected();
-
-      ChannelExec executor = null;
-      ByteArrayOutputStream error = null;
-
-      int j = 0;
-      do {
-         try {
-            executor = (ChannelExec) session.openChannel("exec");
-         } catch (JSchException e) {
-            // unrecoverable fail because ssh session closed
-            throw new SshException(String.format("%s@%s:%d: Error connecting to exec.", username, host, port), e);
-         }
-
-         error = new ByteArrayOutputStream();
-         executor.setPty(true);
-         executor.setCommand(command);
-         executor.setErrStream(error);
-
-         try {
-             executor.connect();
-         } catch (JSchException e) {
-             // performing a retry if connect has thrown an exception
-             executor.disconnect();
-             backoffForAttempt(++j, String.format("%s@%s:%d: Failed to connect ChannelExec", username, host, port));
-         }
-      } while (j < this.sshRetries && !executor.isConnected());
-
-      if (!executor.isConnected())
-         throw new SshException(String.format("%s@%s:%d: Failed to connect ChannelExec executing %s",
-                  username, host, port, command));
-
-      try {
-         String outputString = Strings2.toStringAndClose(executor.getInputStream());
-         String errorString = error.toString();
-         int errorStatus = executor.getExitStatus();
-         int i = 0;
-         while ((errorStatus = executor.getExitStatus()) == -1 && i < this.sshRetries)
-            backoffForAttempt(++i, String.format("%s@%s:%d: bad status: -1", username, host, port));
-         if (errorStatus == -1)
-            throw new SshException(String.format("%s@%s:%d: received exit status %d executing %s", username, host,
-                     port, executor.getExitStatus(), command));
-         return new ExecResponse(outputString, errorString, errorStatus);
-      } catch (Exception e) {
-         throw new SshException(String
-                  .format("%s@%s:%d: Error executing command: %s", username, host, port, command), e);
-      }
-      finally {
-         executor.disconnect();
-      }
-   }
-
-   @Override
-   public String getHostAddress() {
-      return this.host;
-   }
-
-   @Override
-   public String getUsername() {
-      return this.username;
-   }
-
-=======
 /**
  *
  * Copyright (C) 2011 Cloud Conscious, LLC. <info@cloudconscious.com>
@@ -750,5 +424,4 @@
       return this.username;
    }
 
->>>>>>> 6d187ed9
 }